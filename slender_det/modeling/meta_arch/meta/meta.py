--- conflicted
+++ resolved
@@ -129,15 +129,9 @@
         images = self.preprocess_image(batched_inputs)
         features = self.backbone(images.tensor)
         features = [features[f] for f in self.head.in_features]
-<<<<<<< HEAD
 
         results = self.head(images, features)
 
-=======
-        
-        results = self.head(images, features)
-        
->>>>>>> 672b9b43
         processed_results = []
         for results_per_image, input_per_image, image_size in zip(
                 results, batched_inputs, images.image_sizes):
