from detectron2.config import CfgNode as CN
from detectron2.config import get_cfg as d2config

_C = d2config()

# -------------------------------------------------------------------------------#
# Required by SlenderDet
# -------------------------------------------------------------------------------#

_C.DEBUG = False

_C.USE_NORI = False
_C.NEED_MASKS = False

_C.DATALOADER.OSS_ROOT = "s3://detection/"

_C.NORI_PATH = "s3://detection/datasets/coco/"
_C.REDIS = CN()
_C.REDIS.HOST = "10.124.171.195"
_C.REDIS.PORT = 6379
_C.REDIS.DB = 0

# Matcer Type ["Origin", "TopK"]
_C.MODEL.RPN.MATCHER = CN()
_C.MODEL.RPN.MATCHER.TYPE = "Origin"
# default top k is 10
_C.MODEL.RPN.MATCHER.TOPK = 10

_C.MODEL.PROPOSAL_GENERATOR.IN_FEATURES = ["p5"]
_C.MODEL.PROPOSAL_GENERATOR.NUM_POINTS = 9
_C.MODEL.PROPOSAL_GENERATOR.SIZES = [8, 16, 32, 64, 128]
_C.MODEL.PROPOSAL_GENERATOR.SAMPLE_MODE = "point"

_C.MODEL.PROPOSAL_GENERATOR.HEAD_NAME = ""


# ---------------------------------------------------------------------------- #
# PVT Backbone Options
# ---------------------------------------------------------------------------- #
_C.MODEL.PVT = CN()
#
_C.MODEL.PVT.DEPTH = "small"
# pvt1..4 for FPN backbone
_C.MODEL.PVT.OUT_FEATURES = ["pvt1", "pvt2", "pvt3", "pvt4"]

# ---------------------------------------------------------------------------- #
# Hourglass Backbone Options used for CornerNet only
# ---------------------------------------------------------------------------- #
_C.MODEL.HOURGLASS = CN()

_C.MODEL.HOURGLASS.DEPTH = 50
_C.MODEL.HOURGLASS.STACKS = 2
_C.MODEL.HOURGLASS.OUT_FEATURES = ["hourglass2", "hourglass3"]
# Options: FrozenBN, GN, "SyncBN", "BN"
_C.MODEL.HOURGLASS.NORM = "FrozenBN"

_C.MODEL.HOURGLASS.STEM_OUT_CHANNELS = 128

# hourglass block options
_C.MODEL.HOURGLASS.DEPTH_BLOCK = 5
_C.MODEL.HOURGLASS.CHANNELS_BLOCK = [256, 256, 384, 384, 384, 512]
_C.MODEL.HOURGLASS.NUM_CONV_BLOCK = [2, 2, 2, 2, 2, 4]

# ---------------------------------------------------------------------------- #
# CornerNet Options
# ---------------------------------------------------------------------------- #
_C.MODEL.CORNER_NET = CN()

_C.MODEL.CORNER_NET.IN_FEATURES = ["hourglass2", "hourglass3"]
_C.MODEL.CORNER_NET.NUM_CLASSES = 80
_C.MODEL.CORNER_NET.NORM = "FrozenBN"

# ---------------------------------------------------------------------------- #
# FCOS Options
# ---------------------------------------------------------------------------- #
_C.MODEL.FCOS = CN()
# the number of classes excluding background
_C.MODEL.FCOS.NUM_CLASSES = 80
_C.MODEL.FCOS.IN_FEATURES = ["p3", "p4", "p5", "p6", "p7"]
_C.MODEL.FCOS.FPN_STRIDES = [8, 16, 32, 64, 128]
_C.MODEL.FCOS.PRIOR_PROB = 0.01
_C.MODEL.FCOS.INFERENCE_TH = 0.05
_C.MODEL.FCOS.NMS_TH = 0.6
_C.MODEL.FCOS.PRE_NMS_TOP_N = 1000

# Focal loss parameter: alpha
_C.MODEL.FCOS.FOCAL_LOSS_ALPHA = 0.25
# Focal loss parameter: gamma
_C.MODEL.FCOS.FOCAL_LOSS_GAMMA = 2.0

# the number of convolutions used in the cls and bbox tower
_C.MODEL.FCOS.NUM_CONVS = 4

# if CENTER_SAMPLING_RADIUS <= 0, it will disable center sampling
_C.MODEL.FCOS.CENTER_SAMPLING_RADIUS = 0.0
# IOU_LOSS_TYPE can be "iou", "linear_iou" or "giou"
_C.MODEL.FCOS.IOU_LOSS_TYPE = "iou"

_C.MODEL.FCOS.NORM_REG_TARGETS = False
_C.MODEL.FCOS.CENTERNESS_ON_REG = False

_C.MODEL.FCOS.USE_DCN_IN_TOWER = False
_C.MODEL.FCOS.USE_DCN_V2 = True

# FCOS Anchor Setting
_C.MODEL.FCOS.SMOOTH_L1_LOSS_BETA = 0.1

# ---------------------------------------------------------------------------- #
# RepPoints Options
# ---------------------------------------------------------------------------- #
_C.MODEL.REPPOINTS = CN()

_C.MODEL.REPPOINTS.NUM_CLASSES = 80
_C.MODEL.REPPOINTS.IN_FEATURES = ["p3", "p4", "p5", "p6", "p7"]
_C.MODEL.REPPOINTS.FPN_STRIDES = [8, 16, 32, 64, 128]

_C.MODEL.REPPOINTS.FEAT_CHANNELS = 256
_C.MODEL.REPPOINTS.POINT_FEAT_CHANNELS = 256
_C.MODEL.REPPOINTS.STACK_CONVS = 3
_C.MODEL.REPPOINTS.NORM_MODE = "GN"
_C.MODEL.REPPOINTS.GRADIENT_MUL = 0.1
_C.MODEL.REPPOINTS.PRIOR_PROB = 0.01

_C.MODEL.REPPOINTS.FOCAL_LOSS_GAMMA = 2.0
_C.MODEL.REPPOINTS.FOCAL_LOSS_ALPHA = 0.25

_C.MODEL.REPPOINTS.LOSS_CLS_WEIGHT = 1.0
_C.MODEL.REPPOINTS.LOSS_BBOX_INIT_WEIGHT = 0.5
_C.MODEL.REPPOINTS.LOSS_BBOX_REFINE_WEIGHT = 1.0
_C.MODEL.REPPOINTS.POINT_BASE_SCALE = 4
_C.MODEL.REPPOINTS.NUM_POINTS = 9
_C.MODEL.REPPOINTS.TRANSFORM_METHOD = "minmax"
_C.MODEL.REPPOINTS.MOMENT_MUL = 0.01

_C.MODEL.REPPOINTS.SCORE_THRESH_TEST = 0.05
_C.MODEL.REPPOINTS.TOPK_CANDIDATES_TEST = 1000
_C.MODEL.REPPOINTS.NMS_THRESH_TEST = 0.5

# ---------------------------------------------------------------------------- #
# Meta Arch Options
# ---------------------------------------------------------------------------- #
_C.MODEL.META_ARCH = CN()
_C.MODEL.META_ARCH.NAME = "PointSetHead"
_C.MODEL.META_ARCH.NUM_CLASSES = 80
_C.MODEL.META_ARCH.IN_FEATURES = ["p3", "p4", "p5", "p6", "p7"]
_C.MODEL.META_ARCH.FPN_STRIDES = [8, 16, 32, 64, 128]

# base convs
_C.MODEL.META_ARCH.NUM_CONVS = 3
_C.MODEL.META_ARCH.STACK_CONVS = 3
_C.MODEL.META_ARCH.FEAT_CHANNELS = 256
_C.MODEL.META_ARCH.NORM = "GN"

# "Empty", "Unsupervised Offset", "Supervised Offset"
_C.MODEL.META_ARCH.FEAT_ADAPTION = "Empty"
_C.MODEL.META_ARCH.RES_REFINE = False

_C.MODEL.META_ARCH.LOC_FEAT_CHANNELS = 256

_C.MODEL.META_ARCH.GRADIENT_MUL = 0.1
_C.MODEL.META_ARCH.PRIOR_PROB = 0.01
_C.MODEL.META_ARCH.NUM_CONVS = 4

_C.MODEL.META_ARCH.BBOX_REG_LOSS_TYPE = "giou"

# for retina based IoU Matcher
_C.MODEL.META_ARCH.BBOX_REG_WEIGHTS = (1.0, 1.0, 1.0, 1.0)
_C.MODEL.META_ARCH.IOU_THRESHOLDS = [0.3, 0.7]
_C.MODEL.META_ARCH.IOU_LABELS = [0, -1, 1]

_C.MODEL.META_ARCH.FOCAL_LOSS_GAMMA = 2.0
_C.MODEL.META_ARCH.FOCAL_LOSS_ALPHA = 0.25

# re-weight
_C.MODEL.META_ARCH.LOSS_CLS_WEIGHT = 1.0
_C.MODEL.META_ARCH.LOSS_LOC_INIT_WEIGHT = 0.5
_C.MODEL.META_ARCH.LOSS_LOC_REFINE_WEIGHT = 1.0

# for point set representation
_C.MODEL.META_ARCH.POINT_BASE_SCALE = 4
_C.MODEL.META_ARCH.NUM_POINTS = 9
_C.MODEL.META_ARCH.TRANSFORM_METHOD = "minmax"
_C.MODEL.META_ARCH.MOMENT_MUL = 0.01

_C.MODEL.META_ARCH.CENTER_SAMPLING_RADIUS = 0.0
_C.MODEL.META_ARCH.NORM_REG_TARGETS = False
_C.MODEL.META_ARCH.CENTERNESS_ON_LOC = False
_C.MODEL.META_ARCH.IOU_LOSS_TYPE = "iou"

# for inference
_C.MODEL.META_ARCH.SCORE_THRESH_TEST = 0.05
_C.MODEL.META_ARCH.TOPK_CANDIDATES_TEST = 1000
_C.MODEL.META_ARCH.NMS_THRESH_TEST = 0.5

<<<<<<< HEAD
_C.MODEL.META_ARCH.PRE_NMS_TOP_N = 1000
_C.MODEL.META_ARCH.PRE_NMS_THRESH = 0.05

# for slenderness
_C.MODEL.META_ARCH.SLENDER_CENTERNESS = False

# optimizer, "SGD", "ADAM", "ADAMW", "ADAGRAD"
_C.SOLVER.OPTIM = "SGD"
=======
#fcos setting
_C.MODEL.META_ARCH.CENTER_SAMPLING_RADIUS = 0.0
_C.MODEL.META_ARCH.NORM_REG_TARGETS = False
_C.MODEL.META_ARCH.CENTERNESS_ON_LOC = False
_C.MODEL.META_ARCH.IOU_LOSS_TYPE = "iou"
>>>>>>> 672b9b43


def get_cfg() -> CN:
    """
    Get a copy of the default config.

    Returns:
        a detectron2 CfgNode instance.
    """
    return _C<|MERGE_RESOLUTION|>--- conflicted
+++ resolved
@@ -192,7 +192,7 @@
 _C.MODEL.META_ARCH.TOPK_CANDIDATES_TEST = 1000
 _C.MODEL.META_ARCH.NMS_THRESH_TEST = 0.5
 
-<<<<<<< HEAD
+
 _C.MODEL.META_ARCH.PRE_NMS_TOP_N = 1000
 _C.MODEL.META_ARCH.PRE_NMS_THRESH = 0.05
 
@@ -201,13 +201,13 @@
 
 # optimizer, "SGD", "ADAM", "ADAMW", "ADAGRAD"
 _C.SOLVER.OPTIM = "SGD"
-=======
+
 #fcos setting
 _C.MODEL.META_ARCH.CENTER_SAMPLING_RADIUS = 0.0
 _C.MODEL.META_ARCH.NORM_REG_TARGETS = False
 _C.MODEL.META_ARCH.CENTERNESS_ON_LOC = False
 _C.MODEL.META_ARCH.IOU_LOSS_TYPE = "iou"
->>>>>>> 672b9b43
+
 
 
 def get_cfg() -> CN:
